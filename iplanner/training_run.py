# ======================================================================
# Copyright (c) 2023 Fan Yang
# Robotic Systems Lab, ETH Zurich
# All rights reserved.

# This source code is licensed under the MIT license found in the
# LICENSE file in the root directory of this source tree.
# ======================================================================

import os
import tqdm
import time
import torch
import json
import wandb
import random
import argparse
import torch.optim as optim
from datetime import datetime
import torch.nn.functional as F
import torchvision.transforms as transforms

from planner_net import PlannerNet
from dataloader import PlannerData, MultiEpochsDataLoader
from torchutil import EarlyStopScheduler
# from traj_cost import TrajCost
from traj_cost import MulLayerCost
from traj_viz import TrajViz

torch.set_default_dtype(torch.float32)

class PlannerNetTrainer:
    def __init__(self):
        self.root_folder = os.getenv('EXPERIMENT_DIRECTORY', os.getcwd())
        self.load_config()
        self.parse_args()
        self.prepare_model()
        self.prepare_data()
        if self.args.training == True:
            self.init_wandb()
        else:
            print("Testing Mode")
        
    def init_wandb(self):
        # Convert to string in the format you prefer
        date_time_str = datetime.now().strftime("%d-%m-%Y-%H-%M-%S")
        root_len = len(self.root_folder)
        model_name = self.args.model_save[root_len+8:-3]
        print("Model Name: ", model_name)
        # Initialize wandb
        self.wandb_run = wandb.init(
            # set the wandb project where this run will be logged
            project="dynamic_iPlanner",
            # Set the run name to current date and time
            name=model_name+date_time_str + "adamW",
            config={
                "learning_rate": self.args.lr,
                "architecture": "PlannerNet",  # Replace with your actual architecture
                "dataset": self.args.data_root,  # Assuming this holds the dataset name
                "epochs": self.args.epochs,
                "goal_step": self.args.goal_step,
                "max_episode": self.args.max_episode,
                "fear_ahead_dist": self.args.fear_ahead_dist,
                "cost-alpha": self.args.alpha,
                "cost-beta": self.args.beta,
                "cost-gamma": self.args.gamma,
                "cost-delta": self.args.delta,
                "cost-epi": self.args.epi,
                "cost-zeta": self.args.zeta,
                "obs_threshold": self.args.obs_threshold,
            }
        )

    def load_config(self):
        with open(os.path.join(os.path.dirname(self.root_folder), 'config', 'training_config.json')) as json_file:
            self.config = json.load(json_file)

    def prepare_model(self):
        self.net = PlannerNet(self.args.in_channel, k=self.args.knodes)
        if self.args.resume == True or not self.args.training:
            self.net, self.best_loss = torch.load(self.args.model_save, map_location=torch.device("cpu"))
            print("Resume training from best loss: {}".format(self.best_loss))
        else:
            self.best_loss = float('Inf')

        if torch.cuda.is_available():
            print("Available GPU list: {}".format(list(range(torch.cuda.device_count()))))
            print("Runnin on GPU: {}".format(self.args.gpu_id))
            self.net = self.net.cuda(self.args.gpu_id)

        self.optimizer = optim.AdamW(self.net.parameters(), lr=self.args.lr, weight_decay=self.args.w_decay)
        self.scheduler = EarlyStopScheduler(self.optimizer, factor=self.args.factor, verbose=True, min_lr=self.args.min_lr, patience=self.args.patience)

    def prepare_data(self):
        ids_path = os.path.join(self.args.data_root, self.args.env_id)
        with open(ids_path) as f:
            self.env_list = [line.rstrip() for line in f.readlines()]

        depth_transform = transforms.Compose([
            transforms.Resize((self.args.crop_size)),
            transforms.ToTensor()])
        
        total_img_data = 0
        track_id = 0
        test_env_id = min(self.args.test_env_id, len(self.env_list)-1)
        
        self.train_loader_list = []
        self.val_loader_list   = []
        self.traj_cost_list    = []
        self.traj_viz_list     = []
        
        for env_name in tqdm.tqdm(self.env_list):
            if not self.args.training and track_id != test_env_id:
                track_id += 1
                continue
            is_anymal_frame = False
            sensorOffsetX = 0.0
            camera_tilt = 0.0
            if 'anymal' in env_name:
                is_anymal_frame = True
                sensorOffsetX = self.args.sensor_offsetX_ANYmal
                camera_tilt = self.args.camera_tilt
            elif 'tilt' in env_name:
                camera_tilt = self.args.camera_tilt
            data_path = os.path.join(*[self.args.data_root, self.args.env_type, env_name])

            train_data = PlannerData(root=data_path,
                                     train=True, 
                                     transform=depth_transform,
                                     sensorOffsetX=sensorOffsetX,
                                     is_robot=is_anymal_frame,
                                     goal_step=self.args.goal_step,
                                     max_episode=self.args.max_episode,
                                     max_depth=self.args.max_camera_depth,
                                     v_ref=self.args.v_ref,
                                     v_num=self.args.v_num)
            
            total_img_data += len(train_data)
            train_loader = MultiEpochsDataLoader(train_data, batch_size=self.args.batch_size, shuffle=True, num_workers=self.args.num_workers, drop_last=True)
            self.train_loader_list.append(train_loader)

            val_data = PlannerData(root=data_path,
                                   train=False,
                                   transform=depth_transform,
                                   sensorOffsetX=sensorOffsetX,
                                   is_robot=is_anymal_frame,
                                   goal_step=self.args.goal_step,
                                   max_episode=self.args.max_episode,
                                   max_depth=self.args.max_camera_depth,
                                   v_ref=self.args.v_ref,
                                   v_num=self.args.v_num)

            val_loader = MultiEpochsDataLoader(val_data, batch_size=self.args.batch_size, shuffle=True, num_workers=self.args.num_workers, drop_last=True)
            self.val_loader_list.append(val_loader)

            # Load Map and Trajectory Class
            map_name = "tsdf1"
            traj_cost = MulLayerCost(self.args.gpu_id, self.args.batch_size, alpha=self.args.alpha, beta=self.args.beta, 
                                     gamma=self.args.gamma, delta=self.args.delta, epi=self.args.epi, zeta=self.args.zeta, obstalce_thred=self.args.obs_threshold)
            # traj_cost = TrajCost(self.args.gpu_id, self.args.batch_size)
            traj_cost.SetMap(data_path, map_name)

            self.traj_cost_list.append(traj_cost)
            self.traj_viz_list.append(TrajViz(data_path, map_name=map_name, cameraTilt=camera_tilt))
            track_id += 1

            # break 
                        
        print("Data Loading Completed!")
        print("Number of image: %d | Number of goal-image pairs: %d"%(total_img_data, total_img_data * (int)(self.args.max_episode / self.args.goal_step)))
        
        return None

<<<<<<< HEAD
    def MapObsLoss(self, preds, fear, traj_cost, odom, goal, step=0.1):
        # waypoints = traj_cost.opt.TrajGeneratorFromPFreeRot(preds, step=step)
        # loss1, fear_labels = traj_cost.CostofTraj(waypoints, odom, goal, ahead_dist=self.args.fear_ahead_dist)
        traj, mpc_cost = traj_cost.planner.trajGenerate(preds)
        loss1, fear_labels = traj_cost.CostofTraj(traj, odom, goal, ahead_dist=self.args.fear_ahead_dist)
        loss2 = F.binary_cross_entropy(fear, fear_labels)
        return loss1+loss2+mpc_cost.mean(), traj
=======
    # def MapObsLoss(self, preds, fear, traj_cost, odom, goal, step=0.1):
    #     # return traj_cost.CalCost(preds, odom, goal, self.args.fear_ahead_dist, fear)
        
    #     # waypoints = traj_cost.opt.TrajGeneratorFromPFreeRot(preds, step=step)
    #     # loss1, fear_labels = traj_cost.CostofTraj(waypoints, odom, goal, ahead_dist=self.args.fear_ahead_dist)
    #     traj, mpc_cost = traj_cost.planner.trajGenerate(preds)
    #     loss1, fear_labels = traj_cost.CostofTraj(traj, odom, goal, ahead_dist=self.args.fear_ahead_dist)
    #     loss2 = F.binary_cross_entropy(fear, fear_labels)
    #     # return loss1+loss2, traj
    #     return loss1+loss2+mpc_cost.mean(), traj
>>>>>>> 906caa6c
    
    def train_epoch(self, epoch):
        loss_sum = 0.0
        p_sum, o_sum, h_sum, g_sum, m_sum, f_sum, mpc_sum = 0.0, 0.0, 0.0, 0.0, 0.0, 0.0, 0.0
        env_num = len(self.train_loader_list)
        
        # Zip the lists and convert to a list of tuples
        combined = list(zip(self.train_loader_list, self.traj_cost_list))
        # Shuffle the combined list
        random.shuffle(combined)

        # Iterate through shuffled pairs
        for env_id, (loader, traj_cost) in enumerate(combined):
            train_loss, batches = 0, len(loader)
            train_ploss, train_oloss, train_hloss, train_gloss, train_mloss, train_fearloss, train_mpc_cost = 0, 0, 0, 0, 0, 0, 0

            enumerater = tqdm.tqdm(enumerate(loader))
            for batch_idx, inputs in enumerater:
                if torch.cuda.is_available():
                    image = inputs[0].cuda(self.args.gpu_id)
                    odom  = inputs[1].cuda(self.args.gpu_id)
                    goal  = inputs[2].cuda(self.args.gpu_id)
                    vel   = inputs[3].cuda(self.args.gpu_id)
                self.optimizer.zero_grad()
                # normlized_vel = vel / self.args.v_ref
                preds, fear = self.net(image, goal, vel)
                # print("fear is", torch.sum(fear))

                loss, _, ploss, oloss, hloss, gloss, mloss, fearloss, mpc_cost = traj_cost.CalCost(preds, odom, goal, self.args.fear_ahead_dist, fear)
                # loss, _ = self.MapObsLoss(preds, fear, traj_cost, odom, goal)
                loss.backward()
                self.optimizer.step()
                train_loss += loss.item()
                train_ploss += ploss.item()
                train_oloss += oloss.item()
                train_hloss += hloss.item()
                train_gloss += gloss.item()
                train_mloss += mloss.item()
                train_fearloss += fearloss.item()
                train_mpc_cost += mpc_cost.mean().item()
                enumerater.set_description("Epoch: %d in Env: (%d/%d) - train loss: %.4f on %d/%d" % (epoch, env_id+1, env_num, train_loss/(batch_idx+1), batch_idx, batches))
            
            loss_sum += train_loss/(batch_idx+1)
            p_sum += train_ploss/(batch_idx+1)
            o_sum += train_oloss/(batch_idx+1)
            h_sum += train_hloss/(batch_idx+1)
            g_sum += train_gloss/(batch_idx+1)
            m_sum += train_mloss/(batch_idx+1)
            f_sum += train_fearloss/(batch_idx+1)
            mpc_sum += train_mpc_cost/(batch_idx+1)

            wandb.log({"Running Loss": train_loss/(batch_idx+1)})
            
        loss_sum /= env_num
        p_sum /= env_num
        o_sum /= env_num
        h_sum /= env_num
        g_sum /= env_num
        m_sum /= env_num
        f_sum /= env_num
        mpc_sum /= env_num

        return loss_sum, p_sum, o_sum, h_sum, g_sum, m_sum, f_sum, mpc_sum
        
    def train(self):
        # Convert to string in the format you prefer
        date_time_str = datetime.now().strftime("%d-%m-%Y-%H-%M-%S")
        
        self.args.log_save += (date_time_str + ".txt")
        open(self.args.log_save, 'w').close()

        for epoch in range(self.args.epochs):
            start_time = time.time()
            train_loss, train_p, train_o, train_h, train_g, train_m, train_f, train_mpc = self.train_epoch(epoch)
            val_loss, val_p, val_o, val_h, val_g, val_m, val_f, val_mpc= self.evaluate(is_visualize=False)
            duration = (time.time() - start_time) / 60 # minutes

            self.log_message("Epoch: %d | Training Loss: %f | Val Loss: %f | Duration: %f" % (epoch, train_loss, val_loss, duration))
            # Log metrics to wandb
            wandb.log({"Avg Training Loss": train_loss, 
                       "Validation Loss": val_loss, 
                       "Duration (min)": duration})
            wandb.log({"train":
                       {"Train-Pred obs": train_p, 
                       "Train-Traj obs": train_o, 
                       "Train-Traj height": train_h, 
                       "Train-Goal": train_g, 
                       "Train-Motion": train_m, 
                       "Train-Fear": train_f, 
                       "Train-MPC": train_mpc},
                       "val":
                       {"Val-Pred obs": val_p,
                        "Val-Traj obs": val_o,
                        "Val-Traj height": val_h,
                        "Val-Goal": val_g,
                        "Val-Motion": val_m,
                        "Val-Fear": val_f,
                        "Val-MPC": val_mpc}})
            
            if val_loss < self.best_loss:
                self.log_message("Save model of epoch %d" % epoch)
                torch.save((self.net, val_loss), self.args.model_save)
                self.best_loss = val_loss
                self.log_message("Current val loss: %.4f" % self.best_loss)
                self.log_message("Epoch: %d model saved | Current Min Val Loss: %f" % (epoch, val_loss))

            self.log_message("------------------------------------------------------------------------")
            if self.scheduler.step(val_loss):
                self.log_message('Early Stopping!')
                break
            
         # Close wandb run at the end of training
        self.wandb_run.finish()
    
    def log_message(self, message):
        with open(self.args.log_save, 'a') as f:
            f.writelines(message)
            f.write('\n')
        print(message)

    def evaluate(self, is_visualize=False):
            self.net.eval()
            test_loss = 0   # Declare and initialize test_loss
            test_ploss = 0
            test_oloss = 0
            test_hloss = 0
            test_gloss = 0
            test_mloss = 0
            test_fearloss = 0
            test_mpc_cost = 0

            total_batches = 0  # Count total number of batches
            with torch.no_grad():
                for _, (val_loader, traj_cost, traj_viz) in enumerate(zip(self.val_loader_list, self.traj_cost_list, self.traj_viz_list)):
                    preds_viz = []
                    wp_viz = []
                    for batch_idx, inputs in enumerate(val_loader):
                        total_batches += 1  # Increment total number of batches
                        if torch.cuda.is_available():
                            image = inputs[0].cuda(self.args.gpu_id)
                            odom  = inputs[1].cuda(self.args.gpu_id)
                            goal  = inputs[2].cuda(self.args.gpu_id)
                            vel   = inputs[3].cuda(self.args.gpu_id)

                        # normlized_vel = vel / self.args.v_ref
                        preds, fear = self.net(image, goal, vel)
                        loss, waypoints, ploss, oloss, hloss, gloss, mloss, fearloss, mpc_cost = traj_cost.CalCost(preds, odom, goal, self.args.fear_ahead_dist, fear, vel=vel)
                        # loss, waypoints = self.MapObsLoss(preds, fear, traj_cost, odom, goal)
                        test_loss += loss.item()
                        test_ploss += ploss.item()
                        test_oloss += oloss.item()
                        test_hloss += hloss.item()
                        test_gloss += gloss.item()
                        test_mloss += mloss.item()
                        test_fearloss += fearloss.item()
                        test_mpc_cost += mpc_cost.mean().item()

                        if is_visualize and len(preds_viz) < self.args.visual_number:
                            if batch_idx == 0:
                                image_viz = image
                                odom_viz = odom
                                goal_viz = goal
                                fear_viz = fear
                            else:
                                image_viz = torch.cat((image_viz, image), dim=0)
                                odom_viz  = torch.cat((odom_viz, odom),   dim=0)
                                goal_viz  = torch.cat((goal_viz, goal),   dim=0)
                                fear_viz  = torch.cat((fear_viz, fear),   dim=0)
                            preds_viz.extend(preds.tolist())
                            wp_viz.extend(waypoints.tolist())

                    if is_visualize:
                        max_n = min(len(wp_viz), self.args.visual_number)
                        preds_viz = torch.tensor(preds_viz[:max_n])
                        wp_viz    = torch.tensor(wp_viz[:max_n])
                        odom_viz  = odom_viz[:max_n].cpu()
                        goal_viz  = goal_viz[:max_n].cpu()
                        fear_viz  = fear_viz[:max_n, :].cpu()
                        image_viz = image_viz[:max_n].cpu()
                        # visual trajectory and images
                        traj_viz.VizTrajectory(preds_viz, wp_viz, odom_viz, goal_viz, fear_viz)
                        traj_viz.VizImages(preds_viz, wp_viz, odom_viz, goal_viz, fear_viz, image_viz)

                test_loss /= total_batches
                test_ploss /= total_batches
                test_oloss /= total_batches
                test_hloss /= total_batches
                test_gloss /= total_batches
                test_mloss /= total_batches
                test_fearloss /= total_batches
                test_mpc_cost /= total_batches

                return test_loss, test_ploss, test_oloss, test_hloss, test_gloss, test_mloss, test_fearloss, test_mpc_cost
    def parse_args(self):
        parser = argparse.ArgumentParser(description='Training script for PlannerNet')

        # dataConfig
        parser.add_argument("--data-root", type=str, default=os.path.join(self.root_folder, self.config['dataConfig'].get('data-root')), help="dataset root folder")
        parser.add_argument('--env-id', type=str, default=self.config['dataConfig'].get('env-id'), help='environment id list')
        parser.add_argument('--env_type', type=str, default=self.config['dataConfig'].get('env_type'), help='the dataset type')
        parser.add_argument('--crop-size', nargs='+', type=int, default=self.config['dataConfig'].get('crop-size'), help='image crop size')
        parser.add_argument('--max-camera-depth', type=float, default=self.config['dataConfig'].get('max-camera-depth'), help='maximum depth detection of camera, unit: meter')

        # modelConfig
        parser.add_argument("--model-save", type=str, default=os.path.join(self.root_folder, self.config['modelConfig'].get('model-save')), help="model save point")
        parser.add_argument('--resume', type=str, default=self.config['modelConfig'].get('resume'))
        parser.add_argument('--in-channel', type=int, default=self.config['modelConfig'].get('in-channel'), help='goal input channel numbers')
        parser.add_argument("--knodes", type=int, default=self.config['modelConfig'].get('knodes'), help="number of max nodes predicted")
        parser.add_argument("--goal-step", type=int, default=self.config['modelConfig'].get('goal-step'), help="number of frames betwen goals")
        parser.add_argument("--max-episode", type=int, default=self.config['modelConfig'].get('max-episode-length'), help="maximum episode frame length")
        parser.add_argument("--v-ref", type=float, default=self.config['modelConfig'].get('v-ref'), help="reference velocity")
        parser.add_argument("--v-num", type=int, default=self.config['modelConfig'].get('v-num'), help="velocity level amount")

        # costConfig
        parser.add_argument("--alpha", type=float, default=self.config['costConfig'].get('alpha'), help="weight of pred obstacle cost")
        parser.add_argument("--beta", type=float, default=self.config['costConfig'].get('beta'), help="weight of traj obstacle cost")
        parser.add_argument("--gamma", type=float, default=self.config['costConfig'].get('gamma'), help="weight of traj height cost")
        parser.add_argument("--delta", type=float, default=self.config['costConfig'].get('delta'), help="weight of goal cost")
        parser.add_argument("--epi", type=float, default=self.config['costConfig'].get('epi'), help="weight of motion cost")
        parser.add_argument("--zeta", type=float, default=self.config['costConfig'].get('zeta'), help="weight of controller cost")
        parser.add_argument("--obs-threshold", type=float, default=self.config['costConfig'].get('obs-threshold'), help="obstacle threshold")
        
        # trainingConfig
        parser.add_argument('--training', type=str, default=self.config['trainingConfig'].get('training'))
        parser.add_argument("--lr", type=float, default=self.config['trainingConfig'].get('lr'), help="learning rate")
        parser.add_argument("--factor", type=float, default=self.config['trainingConfig'].get('factor'), help="ReduceLROnPlateau factor")
        parser.add_argument("--min-lr", type=float, default=self.config['trainingConfig'].get('min-lr'), help="minimum lr for ReduceLROnPlateau")
        parser.add_argument("--patience", type=int, default=self.config['trainingConfig'].get('patience'), help="patience of epochs for ReduceLROnPlateau")
        parser.add_argument("--epochs", type=int, default=self.config['trainingConfig'].get('epochs'), help="number of training epochs")
        parser.add_argument("--batch-size", type=int, default=self.config['trainingConfig'].get('batch-size'), help="number of minibatch size")
        parser.add_argument("--w-decay", type=float, default=self.config['trainingConfig'].get('w-decay'), help="weight decay of the optimizer")
        parser.add_argument("--num-workers", type=int, default=self.config['trainingConfig'].get('num-workers'), help="number of workers for dataloader")
        parser.add_argument("--gpu-id", type=int, default=self.config['trainingConfig'].get('gpu-id'), help="GPU id")

        # logConfig
        parser.add_argument("--log-save", type=str, default=os.path.join(self.root_folder, self.config['logConfig'].get('log-save')), help="train log file")
        parser.add_argument('--test-env-id', type=int, default=self.config['logConfig'].get('test-env-id'), help='the test env id in the id list')
        parser.add_argument('--visual-number', type=int, default=self.config['logConfig'].get('visual-number'), help='number of visualized trajectories')

        # sensorConfig
        parser.add_argument('--camera-tilt', type=float, default=self.config['sensorConfig'].get('camera-tilt'), help='camera tilt angle for visualization only')
        parser.add_argument('--sensor-offsetX-ANYmal', type=float, default=self.config['sensorConfig'].get('sensor-offsetX-ANYmal'), help='anymal front camera sensor offset in X axis')
        parser.add_argument("--fear-ahead-dist", type=float, default=self.config['sensorConfig'].get('fear-ahead-dist'), help="fear lookahead distance")

        self.args = parser.parse_args()

 
def main():
    trainer = PlannerNetTrainer()
    if trainer.args.training == True:
        trainer.train()
    trainer.evaluate(is_visualize=True)

if __name__ == "__main__":
    main()<|MERGE_RESOLUTION|>--- conflicted
+++ resolved
@@ -171,15 +171,6 @@
         
         return None
 
-<<<<<<< HEAD
-    def MapObsLoss(self, preds, fear, traj_cost, odom, goal, step=0.1):
-        # waypoints = traj_cost.opt.TrajGeneratorFromPFreeRot(preds, step=step)
-        # loss1, fear_labels = traj_cost.CostofTraj(waypoints, odom, goal, ahead_dist=self.args.fear_ahead_dist)
-        traj, mpc_cost = traj_cost.planner.trajGenerate(preds)
-        loss1, fear_labels = traj_cost.CostofTraj(traj, odom, goal, ahead_dist=self.args.fear_ahead_dist)
-        loss2 = F.binary_cross_entropy(fear, fear_labels)
-        return loss1+loss2+mpc_cost.mean(), traj
-=======
     # def MapObsLoss(self, preds, fear, traj_cost, odom, goal, step=0.1):
     #     # return traj_cost.CalCost(preds, odom, goal, self.args.fear_ahead_dist, fear)
         
@@ -190,7 +181,6 @@
     #     loss2 = F.binary_cross_entropy(fear, fear_labels)
     #     # return loss1+loss2, traj
     #     return loss1+loss2+mpc_cost.mean(), traj
->>>>>>> 906caa6c
     
     def train_epoch(self, epoch):
         loss_sum = 0.0
@@ -219,7 +209,7 @@
                 preds, fear = self.net(image, goal, vel)
                 # print("fear is", torch.sum(fear))
 
-                loss, _, ploss, oloss, hloss, gloss, mloss, fearloss, mpc_cost = traj_cost.CalCost(preds, odom, goal, self.args.fear_ahead_dist, fear)
+                loss, _, ploss, oloss, hloss, gloss, mloss, fearloss, mpc_cost = traj_cost.CalCost(preds, odom, goal, self.args.fear_ahead_dist, fear, vel=vel)
                 # loss, _ = self.MapObsLoss(preds, fear, traj_cost, odom, goal)
                 loss.backward()
                 self.optimizer.step()
