# ======================================================================
# Copyright (c) 2023 Fan Yang
# Robotic Systems Lab, ETH Zurich
# All rights reserved.

# This source code is licensed under the MIT license found in the
# LICENSE file in the root directory of this source tree.
# ======================================================================

import torch
import pypose as pp
from tsdf_map import TSDF_Map
from traj_opt import TrajOpt
# from traj_plan import TrajPlanner
from traj_plan import TrajPlanner2
from dynamics import SecondOrderLinear
import torch.nn.functional as F

torch.set_default_dtype(torch.float32)

# class TrajCost:
#     def __init__(self, gpu_id=0, n_batch=1):
#         self.tsdf_map = TSDF_Map(gpu_id)
#         self.planner = TrajPlanner(is_train=True, gpu_id=gpu_id, n_batch=n_batch)
#         self.opt = TrajOpt()
#         self.is_map = False
#         return None

#     def TransformPoints(self, odom, points):
#         batch_size, num_p, _ = points.shape
#         world_ps = pp.identity_SE3(batch_size, num_p, device=points.device, requires_grad=points.requires_grad)
#         world_ps.tensor()[:, :, 0:3] = points
#         world_ps = pp.SE3(odom[:, None, :]) @ pp.SE3(world_ps)
#         return world_ps
    
#     def SetMap(self, root_path, map_name):
#         self.tsdf_map.ReadTSDFMap(root_path, map_name)
#         self.is_map = True
#         return

#     def CostofTraj(self, waypoints, odom, goal, ahead_dist, alpha=2, beta=1.0, gamma=2.0, delta=5.0, obstalce_thred=0.5):
#         batch_size, num_p, _ = waypoints.shape
#         if self.is_map:
#             world_ps = self.TransformPoints(odom, waypoints)
#             norm_inds, _ = self.tsdf_map.Pos2Ind(world_ps)
#             # Obstacle Cost
#             cost_grid = self.tsdf_map.cost_array.T.expand(batch_size, 1, -1, -1)
#             oloss_M = F.grid_sample(cost_grid, norm_inds[:, None, :, :], mode='bicubic', padding_mode='border', align_corners=False).squeeze(1).squeeze(1)
#             oloss_M = oloss_M.to(torch.float32)
#             oloss = torch.mean(torch.sum(oloss_M, axis=1))

#             # Terrian Height loss
#             height_grid = self.tsdf_map.ground_array.T.expand(batch_size, 1, -1, -1)
#             hloss_M = F.grid_sample(height_grid, norm_inds[:, None, :, :], mode='bicubic', padding_mode='border', align_corners=False).squeeze(1).squeeze(1)
#             hloss_M = torch.abs(waypoints[:, :, 2] - hloss_M)
#             hloss = torch.mean(torch.sum(hloss_M, axis=1))

#         # Goal Cost
#         gloss = torch.norm(goal[:, :3] - waypoints[:, -1, :], dim=1)
#         gloss = torch.mean(torch.log(gloss + 1.0))
#         # gloss = torch.mean(gloss)
        
#         # Motion Loss
#         desired_wp = self.opt.TrajGeneratorFromPFreeRot(goal[:, None, 0:3], step=1.0/(num_p-1)) 
#         desired_ds = torch.norm(desired_wp[:, 1:num_p, :] - desired_wp[:, 0:num_p-1, :], dim=2)
#         wp_ds = torch.norm(waypoints[:, 1:num_p, :] - waypoints[:, 0:num_p-1, :], dim=2)
#         mloss = torch.abs(desired_ds - wp_ds)
#         mloss = torch.sum(mloss, axis=1)
#         mloss = torch.mean(mloss)
                
#         # Fear labels
#         goal_dists = torch.cumsum(wp_ds, dim=1, dtype=wp_ds.dtype)
#         floss_M = torch.clone(oloss_M)[:, 1:]
#         floss_M[goal_dists > ahead_dist] = 0.0
#         fear_labels = torch.max(floss_M, 1, keepdim=True)[0]
#         fear_labels = (fear_labels > obstalce_thred).to(torch.float32)
        
#         total_loss = alpha*oloss + beta*hloss + delta*gloss
#         # total_loss = alpha*oloss + beta*hloss + gamma*mloss + delta*gloss
        
#         # print("\nthe obstacle cost is:", oloss)
#         # print("the height cost is:", hloss)
#         # # print("the motion cost is:", mloss)
#         # print("the goal cost is:", gloss)
#         # print("the fear labels is:", torch.sum(fear_labels))
        
#         return total_loss, fear_labels
    
class MulLayerCost:
    def __init__(self, gpu_id=0, n_batch=1, alpha=5.0, beta=1.0, gamma=1.0, delta=2.0, epi=1.0, zeta=1.0, obstalce_thred=0.5):
        self.tsdf_map = TSDF_Map(gpu_id)
<<<<<<< HEAD
        self.planner = TrajPlanner(is_train=True, gpu_id=gpu_id)
=======
        self.dynamic = SecondOrderLinear()
        self.planner = TrajPlanner2(is_train=True, gpu_id=gpu_id, dynamic=self.dynamic)
        # self.planner = TrajPlanner(is_train=True, gpu_id=gpu_id, n_batch=n_batch)
>>>>>>> 906caa6c
        self.opt = TrajOpt()
        self.is_map = False

        self.alpha = alpha
        self.beta = beta
        self.gamma = gamma
        self.delta = delta
        self.epi = epi
        self.zeta = zeta
        self.obstalce_thred = obstalce_thred
        return None

    def TransformPoints(self, odom, points):
        batch_size, num_p, _ = points.shape
        world_ps = pp.identity_SE3(batch_size, num_p, device=points.device, requires_grad=points.requires_grad)
        world_ps.tensor()[:, :, 0:3] = points
        world_ps = pp.SE3(odom[:, None, :]) @ pp.SE3(world_ps)
        return world_ps
    
    def SetMap(self, root_path, map_name):
        self.tsdf_map.ReadTSDFMap(root_path, map_name)
        self.is_map = True
        return
    
    def CalCost(self, preds, odom, goal, ahead_dist, fear, vel = None):
        traj, motion = self.planner.planning(preds, vel)
        n_state = self.dynamic.state_dim
        # traj_v = traj[..., 3:6]
        traj = traj[..., :3]
        # traj, mpc_cost = self.planner.trajGenerate(preds)
        if pp.is_lietensor(traj):
            traj = traj.translation()
        batch_size, num_p, _ = traj.shape

        if self.is_map:
            world_pred = self.TransformPoints(odom, preds)
            world_traj = self.TransformPoints(odom, traj)
            norm_inds_pred, _ = self.tsdf_map.Pos2Ind(world_pred)
            norm_inds_traj, _ = self.tsdf_map.Pos2Ind(world_traj)
            
            # Pred Obstacle Cost
            pred_cost_grid = self.tsdf_map.cost_array.T.expand(batch_size, 1, -1, -1)
            oloss_P = F.grid_sample(pred_cost_grid, norm_inds_pred[:, None, :, :], mode='bicubic', padding_mode='border', align_corners=False).squeeze(1).squeeze(1)
            oloss_P = oloss_P.to(torch.float32)
            ploss = torch.mean(torch.sum(oloss_P, axis=1))

            # Traj Obstacle Cost
            traj_cost_grid = self.tsdf_map.cost_array.T.expand(batch_size, 1, -1, -1)
            oloss_M = F.grid_sample(traj_cost_grid, norm_inds_traj[:, None, :, :], mode='bicubic', padding_mode='border', align_corners=False).squeeze(1).squeeze(1)
            oloss_M = oloss_M.to(torch.float32)
            oloss = torch.mean(torch.sum(oloss_M, axis=1))

            # Terrian Height loss
            height_grid = self.tsdf_map.ground_array.T.expand(batch_size, 1, -1, -1)
            hloss_M = F.grid_sample(height_grid, norm_inds_traj[:, None, :, :], mode='bicubic', padding_mode='border', align_corners=False).squeeze(1).squeeze(1)
            hloss_M = torch.abs(traj[:, :, 2] - hloss_M)
            hloss = torch.mean(torch.sum(hloss_M, axis=1))

        # mtxR = self.planner.MPC.Q[..., n_state:, n_state:]
        # motion_cost = pp.bvmv(motion, mtxR, motion).sum(dim=-1)
        motion_cost = torch.mean(torch.norm(motion, dim=-1))
        mpcloss = torch.mean(motion_cost)

        # Motion Loss
        desired_wp = self.opt.TrajGeneratorFromPFreeRot(preds[:, -1, 0:3].unsqueeze(-2), step=1.0/(num_p-1)) 
        desired_ds = torch.norm(desired_wp[:, 1:num_p, :] - desired_wp[:, 0:num_p-1, :], dim=2)
        wp_ds = torch.norm(traj[:, 1:num_p, :] - traj[:, 0:num_p-1, :], dim=2)
        mloss = torch.abs(desired_ds - wp_ds)
        mloss = torch.mean(torch.log(5*mloss + 1.0), axis=1)
        mloss = torch.mean(mloss)
        
        # Goal Cost
        dis = torch.norm(goal[:, :3] - preds[:, -1, :], dim=1)
        gloss = torch.mean(dis)
        # gloss = torch.mean(torch.log(dis + 1.0))

        # # Length Cost
        # length = self.planner.length.squeeze()
        # str_length = torch.norm(traj[:, -1, :], dim=-1)
        # dis = torch.max(length-str_length, torch.zeros_like(str_length))
        # lloss = torch.mean(torch.log(dis + 1.0))
                
        # Fear labels
        wp_ds = torch.norm(traj[:, 1:num_p, :] - traj[:, 0:num_p-1, :], dim=2)
        goal_dists = torch.cumsum(wp_ds, dim=1, dtype=wp_ds.dtype)
        floss_M = torch.clone(oloss_M)[:, 1:]
        floss_M[goal_dists > ahead_dist] = 0.0
        fear_labels = torch.max(floss_M, 1, keepdim=True)[0]
        fear_labels = (fear_labels > self.obstalce_thred).to(torch.float32)
        
<<<<<<< HEAD
        total_loss = alpha*oloss + beta*hloss + gamma*mloss + delta*gloss
        # total_loss = alpha*oloss + beta*hloss + delta*gloss
        
        # print("\nthe obstacle cost is:", oloss)
        # print("the height cost is:", hloss)
        # print("the motion cost is:", mloss)
        # print("the goal cost is:", gloss)
        
        return total_loss, fear_labels
=======
        loss1 = self.alpha*ploss + self.beta*oloss + self.gamma*hloss + self.delta*gloss + self.epi*mloss + self.zeta*mpcloss
        # loss1 = self.alpha*ploss + self.beta*oloss + self.gamma*hloss + self.delta*gloss + self.epi*mloss
        loss2 = F.binary_cross_entropy(fear, fear_labels)

        total_loss = loss1 + loss2

        # total_loss = loss1 + loss2 + self.zeta*mpc_cost.mean()

        # # Pack the individual loss components and other metrics into a dictionary
        # loss_dict = {
        #     "ploss": self.alpha*ploss,
        #     "oloss": self.beta*oloss,
        #     "hloss": self.gamma*hloss,
        #     "gloss": self.delta*gloss,
        #     "mloss": self.epi*mloss,
        #     "fear_loss": loss2,
        #     "mpc_cost": self.zeta*mpc_cost.mean()
        # }

        # # Return the total loss, trajectory, and the dictionary of individual loss components
        # return total_loss, traj, loss_dict

        return total_loss, traj, self.alpha*ploss, self.beta*oloss, self.gamma*hloss, self.delta*gloss, self.epi*mloss, loss2, self.zeta*mpcloss
>>>>>>> 906caa6c
<|MERGE_RESOLUTION|>--- conflicted
+++ resolved
@@ -89,13 +89,9 @@
 class MulLayerCost:
     def __init__(self, gpu_id=0, n_batch=1, alpha=5.0, beta=1.0, gamma=1.0, delta=2.0, epi=1.0, zeta=1.0, obstalce_thred=0.5):
         self.tsdf_map = TSDF_Map(gpu_id)
-<<<<<<< HEAD
-        self.planner = TrajPlanner(is_train=True, gpu_id=gpu_id)
-=======
         self.dynamic = SecondOrderLinear()
         self.planner = TrajPlanner2(is_train=True, gpu_id=gpu_id, dynamic=self.dynamic)
         # self.planner = TrajPlanner(is_train=True, gpu_id=gpu_id, n_batch=n_batch)
->>>>>>> 906caa6c
         self.opt = TrajOpt()
         self.is_map = False
 
@@ -186,17 +182,6 @@
         fear_labels = torch.max(floss_M, 1, keepdim=True)[0]
         fear_labels = (fear_labels > self.obstalce_thred).to(torch.float32)
         
-<<<<<<< HEAD
-        total_loss = alpha*oloss + beta*hloss + gamma*mloss + delta*gloss
-        # total_loss = alpha*oloss + beta*hloss + delta*gloss
-        
-        # print("\nthe obstacle cost is:", oloss)
-        # print("the height cost is:", hloss)
-        # print("the motion cost is:", mloss)
-        # print("the goal cost is:", gloss)
-        
-        return total_loss, fear_labels
-=======
         loss1 = self.alpha*ploss + self.beta*oloss + self.gamma*hloss + self.delta*gloss + self.epi*mloss + self.zeta*mpcloss
         # loss1 = self.alpha*ploss + self.beta*oloss + self.gamma*hloss + self.delta*gloss + self.epi*mloss
         loss2 = F.binary_cross_entropy(fear, fear_labels)
@@ -219,5 +204,4 @@
         # # Return the total loss, trajectory, and the dictionary of individual loss components
         # return total_loss, traj, loss_dict
 
-        return total_loss, traj, self.alpha*ploss, self.beta*oloss, self.gamma*hloss, self.delta*gloss, self.epi*mloss, loss2, self.zeta*mpcloss
->>>>>>> 906caa6c
+        return total_loss, traj, self.alpha*ploss, self.beta*oloss, self.gamma*hloss, self.delta*gloss, self.epi*mloss, loss2, self.zeta*mpcloss